/*
 * Copyright 2019 Google
 *
 * Licensed under the Apache License, Version 2.0 (the "License");
 * you may not use this file except in compliance with the License.
 * You may obtain a copy of the License at
 *
 *      http://www.apache.org/licenses/LICENSE-2.0
 *
 * Unless required by applicable law or agreed to in writing, software
 * distributed under the License is distributed on an "AS IS" BASIS,
 * WITHOUT WARRANTIES OR CONDITIONS OF ANY KIND, either express or implied.
 * See the License for the specific language governing permissions and
 * limitations under the License.
 */

#ifndef FIRESTORE_CORE_SRC_CORE_ARRAY_CONTAINS_ANY_FILTER_H_
#define FIRESTORE_CORE_SRC_CORE_ARRAY_CONTAINS_ANY_FILTER_H_

#include <string>
#include "Firestore/Protos/nanopb/google/firestore/v1/document.nanopb.h"

#include "Firestore/Protos/nanopb/google/firestore/v1/document.nanopb.h"
#include "Firestore/core/src/core/field_filter.h"

namespace firebase {
namespace firestore {

namespace model {
class FieldPath;
class FieldValue;
}  // namespace model

namespace core {

/**
 * A Filter that implements the array-contains-any operator.
 */
class ArrayContainsAnyFilter : public FieldFilter {
 public:
<<<<<<< HEAD
=======
  /** Creates a new array-contains-any filter. Takes ownership of `value`. */
>>>>>>> 30082cd6
  ArrayContainsAnyFilter(const model::FieldPath& field,
                         google_firestore_v1_Value value);

 private:
  class Rep;
};

}  // namespace core
}  // namespace firestore
}  // namespace firebase

#endif  // FIRESTORE_CORE_SRC_CORE_ARRAY_CONTAINS_ANY_FILTER_H_<|MERGE_RESOLUTION|>--- conflicted
+++ resolved
@@ -18,7 +18,6 @@
 #define FIRESTORE_CORE_SRC_CORE_ARRAY_CONTAINS_ANY_FILTER_H_
 
 #include <string>
-#include "Firestore/Protos/nanopb/google/firestore/v1/document.nanopb.h"
 
 #include "Firestore/Protos/nanopb/google/firestore/v1/document.nanopb.h"
 #include "Firestore/core/src/core/field_filter.h"
@@ -38,10 +37,7 @@
  */
 class ArrayContainsAnyFilter : public FieldFilter {
  public:
-<<<<<<< HEAD
-=======
   /** Creates a new array-contains-any filter. Takes ownership of `value`. */
->>>>>>> 30082cd6
   ArrayContainsAnyFilter(const model::FieldPath& field,
                          google_firestore_v1_Value value);
 
