--- conflicted
+++ resolved
@@ -28,14 +28,7 @@
 namespace firestore {
 namespace local {
 
-<<<<<<< HEAD
-using model::DocumentKey;
 using model::MutableDocument;
-using nanopb::ByteString;
-using nanopb::Message;
-=======
-using model::MaybeDocument;
->>>>>>> 9371d2fa
 
 ProtoSizer::ProtoSizer(LocalSerializer serializer)
     : serializer_(std::move(serializer)) {
