/*
 * Copyright 2018 Google LLC
 *
 * Licensed under the Apache License, Version 2.0 (the "License");
 * you may not use this file except in compliance with the License.
 * You may obtain a copy of the License at
 *
 *      http://www.apache.org/licenses/LICENSE-2.0
 *
 * Unless required by applicable law or agreed to in writing, software
 * distributed under the License is distributed on an "AS IS" BASIS,
 * WITHOUT WARRANTIES OR CONDITIONS OF ANY KIND, either express or implied.
 * See the License for the specific language governing permissions and
 * limitations under the License.
 */

#include "Firestore/core/src/local/local_serializer.h"

#include <cstdlib>
#include <limits>
#include <memory>
#include <string>
#include <utility>

#include "Firestore/Protos/nanopb/firestore/bundle.nanopb.h"
#include "Firestore/Protos/nanopb/firestore/local/maybe_document.nanopb.h"
#include "Firestore/Protos/nanopb/firestore/local/mutation.nanopb.h"
#include "Firestore/Protos/nanopb/firestore/local/target.nanopb.h"
#include "Firestore/Protos/nanopb/google/firestore/v1/document.nanopb.h"
#include "Firestore/core/src/bundle/bundle_metadata.h"
#include "Firestore/core/src/bundle/named_query.h"
#include "Firestore/core/src/core/query.h"
#include "Firestore/core/src/local/target_data.h"
#include "Firestore/core/src/model/mutable_document.h"
#include "Firestore/core/src/model/mutation_batch.h"
#include "Firestore/core/src/model/snapshot_version.h"
#include "Firestore/core/src/nanopb/byte_string.h"
#include "Firestore/core/src/nanopb/message.h"
#include "Firestore/core/src/nanopb/nanopb_util.h"
#include "Firestore/core/src/util/hard_assert.h"
#include "Firestore/core/src/util/string_format.h"
#include "absl/types/span.h"

namespace firebase {
namespace firestore {
namespace local {
namespace {

using bundle::BundledQuery;
using bundle::BundleMetadata;
using bundle::NamedQuery;
using core::Target;
using model::DeepClone;
using model::FieldTransform;
using model::MutableDocument;
using model::Mutation;
using model::MutationBatch;
using model::ObjectValue;
using model::SnapshotVersion;
using nanopb::ByteString;
using nanopb::CheckedSize;
using nanopb::CopyBytesArray;
using nanopb::MakeArray;
using nanopb::Message;
using nanopb::Reader;
using nanopb::ReleaseFieldOwnership;
using nanopb::SafeReadBoolean;
using nanopb::SetRepeatedField;
using nanopb::Writer;
using util::Status;
using util::StringFormat;

}  // namespace

Message<firestore_client_MaybeDocument> LocalSerializer::EncodeMaybeDocument(
    const MutableDocument& document) const {
  Message<firestore_client_MaybeDocument> result;

  if (document.is_found_document()) {
    result->which_document_type = firestore_client_MaybeDocument_document_tag;
    result->document = EncodeDocument(document);
    result->has_committed_mutations = document.has_committed_mutations();
    return result;
  } else if (document.is_no_document()) {
    result->which_document_type =
        firestore_client_MaybeDocument_no_document_tag;
    result->no_document = EncodeNoDocument(document);
    result->has_committed_mutations = document.has_committed_mutations();
    return result;
  } else if (document.is_unknown_document()) {
    result->which_document_type =
        firestore_client_MaybeDocument_unknown_document_tag;
    result->unknown_document = EncodeUnknownDocument(document);
    result->has_committed_mutations = true;
    return result;
  } else {
    HARD_FAIL("Unknown document type %s", document.ToString());
  }

  UNREACHABLE();
}

MutableDocument LocalSerializer::DecodeMaybeDocument(
    Reader* reader, firestore_client_MaybeDocument& proto) const {
  if (!reader->status().ok()) return {};

  switch (proto.which_document_type) {
    case firestore_client_MaybeDocument_document_tag:
      return DecodeDocument(reader, proto.document,
                            SafeReadBoolean(proto.has_committed_mutations));

    case firestore_client_MaybeDocument_no_document_tag:
      return DecodeNoDocument(reader, proto.no_document,
                              SafeReadBoolean(proto.has_committed_mutations));

    case firestore_client_MaybeDocument_unknown_document_tag:
      return DecodeUnknownDocument(reader, proto.unknown_document);

    default:
      reader->Fail(
          StringFormat("Invalid document type: %s. Expected 'no_document' (%s) "
                       "or 'document' (%s)",
                       proto.which_document_type,
                       firestore_client_MaybeDocument_no_document_tag,
                       firestore_client_MaybeDocument_document_tag));
      return {};
  }

  UNREACHABLE();
}

google_firestore_v1_Document LocalSerializer::EncodeDocument(
    const MutableDocument& doc) const {
  google_firestore_v1_Document result{};

  result.name = rpc_serializer_.EncodeKey(doc.key());

  // Encode Document.fields (unless it's empty)
  const google_firestore_v1_MapValue& fields_map = doc.data().Get().map_value;
  SetRepeatedField(
      &result.fields, &result.fields_count,
      absl::Span<google_firestore_v1_MapValue_FieldsEntry>(
          fields_map.fields, fields_map.fields_count),
      [](const google_firestore_v1_MapValue_FieldsEntry& map_entry) {
        // TODO(mrschmidt): Figure out how to remove this copy
        return google_firestore_v1_Document_FieldsEntry{
            nanopb::CopyBytesArray(map_entry.key), DeepClone(map_entry.value)};
      });

  result.has_update_time = true;
  result.update_time = rpc_serializer_.EncodeVersion(doc.version());
  // Ignore Document.create_time. (We don't use this in our on-disk protos.)

  return result;
}

MutableDocument LocalSerializer::DecodeDocument(
    Reader* reader,
    google_firestore_v1_Document& proto,
    bool has_committed_mutations) const {
  ObjectValue fields =
      ObjectValue::FromFieldsEntry(proto.fields, proto.fields_count);
  SnapshotVersion version =
      rpc_serializer_.DecodeVersion(reader->context(), proto.update_time);

  MutableDocument document = MutableDocument::FoundDocument(
      rpc_serializer_.DecodeKey(reader->context(), proto.name), version,
      std::move(fields));
  if (has_committed_mutations) {
    document.SetHasCommittedMutations();
  }
  return document;
}

firestore_client_NoDocument LocalSerializer::EncodeNoDocument(
    const MutableDocument& no_doc) const {
  firestore_client_NoDocument result{};

  result.name = rpc_serializer_.EncodeKey(no_doc.key());
  result.read_time = rpc_serializer_.EncodeVersion(no_doc.version());

  return result;
}

MutableDocument LocalSerializer::DecodeNoDocument(
    Reader* reader,
    const firestore_client_NoDocument& proto,
    bool has_committed_mutations) const {
  SnapshotVersion version =
      rpc_serializer_.DecodeVersion(reader->context(), proto.read_time);

  MutableDocument document = MutableDocument::NoDocument(
      rpc_serializer_.DecodeKey(reader->context(), proto.name), version);
  if (has_committed_mutations) {
    document.SetHasCommittedMutations();
  }
  return document;
}

firestore_client_UnknownDocument LocalSerializer::EncodeUnknownDocument(
    const MutableDocument& unknown_doc) const {
  firestore_client_UnknownDocument result{};

  result.name = rpc_serializer_.EncodeKey(unknown_doc.key());
  result.version = rpc_serializer_.EncodeVersion(unknown_doc.version());

  return result;
}

MutableDocument LocalSerializer::DecodeUnknownDocument(
    Reader* reader, const firestore_client_UnknownDocument& proto) const {
  SnapshotVersion version =
      rpc_serializer_.DecodeVersion(reader->context(), proto.version);

  return MutableDocument::UnknownDocument(
      rpc_serializer_.DecodeKey(reader->context(), proto.name), version);
}

Message<firestore_client_Target> LocalSerializer::EncodeTargetData(
    const TargetData& target_data) const {
  HARD_ASSERT(target_data.purpose() == QueryPurpose::Listen,
              "Only queries with purpose %s may be stored, got %s",
              QueryPurpose::Listen, target_data.purpose());

  Message<firestore_client_Target> result;

  result->target_id = target_data.target_id();
  result->last_listen_sequence_number = target_data.sequence_number();
  result->snapshot_version = rpc_serializer_.EncodeTimestamp(
      target_data.snapshot_version().timestamp());
  result->last_limbo_free_snapshot_version = rpc_serializer_.EncodeTimestamp(
      target_data.last_limbo_free_snapshot_version().timestamp());

  // Force a copy because pb_release would otherwise double-free.
  result->resume_token =
      nanopb::CopyBytesArray(target_data.resume_token().get());

  const Target& target = target_data.target();
  if (target.IsDocumentQuery()) {
    result->which_target_type = firestore_client_Target_documents_tag;
    result->documents = rpc_serializer_.EncodeDocumentsTarget(target);
  } else {
    result->which_target_type = firestore_client_Target_query_tag;
    result->query = rpc_serializer_.EncodeQueryTarget(target);
  }

  return result;
}

TargetData LocalSerializer::DecodeTargetData(
    Reader* reader, firestore_client_Target& proto) const {
  if (!reader->status().ok()) return TargetData();

  model::TargetId target_id = proto.target_id;
  model::ListenSequenceNumber sequence_number =
      static_cast<model::ListenSequenceNumber>(
          proto.last_listen_sequence_number);
  SnapshotVersion version =
      rpc_serializer_.DecodeVersion(reader->context(), proto.snapshot_version);
  SnapshotVersion last_limbo_free_snapshot_version =
      rpc_serializer_.DecodeVersion(reader->context(),
                                    proto.last_limbo_free_snapshot_version);
  ByteString resume_token(proto.resume_token);
  Target target;

  switch (proto.which_target_type) {
    case firestore_client_Target_query_tag:
      target =
          rpc_serializer_.DecodeQueryTarget(reader->context(), proto.query);
      break;

    case firestore_client_Target_documents_tag:
      target = rpc_serializer_.DecodeDocumentsTarget(reader->context(),
                                                     proto.documents);
      break;

    default:
      reader->Fail(
          StringFormat("Unknown target_type: %s", proto.which_target_type));
  }

  if (!reader->status().ok()) return TargetData();
  return TargetData(std::move(target), target_id, sequence_number,
                    QueryPurpose::Listen, version,
                    last_limbo_free_snapshot_version, std::move(resume_token));
}

Message<firestore_client_WriteBatch> LocalSerializer::EncodeMutationBatch(
    const MutationBatch& mutation_batch) const {
  Message<firestore_client_WriteBatch> result;

  result->batch_id = mutation_batch.batch_id();

  pb_size_t count = CheckedSize(mutation_batch.base_mutations().size());
  result->base_writes_count = count;
  result->base_writes = MakeArray<google_firestore_v1_Write>(count);
  int i = 0;
  for (const auto& mutation : mutation_batch.base_mutations()) {
    result->base_writes[i] = rpc_serializer_.EncodeMutation(mutation);
    ++i;
  }

  count = CheckedSize(mutation_batch.mutations().size());
  result->writes_count = count;
  result->writes = MakeArray<google_firestore_v1_Write>(count);
  i = 0;
  for (const auto& mutation : mutation_batch.mutations()) {
    result->writes[i] = rpc_serializer_.EncodeMutation(mutation);
    ++i;
  }

  result->local_write_time =
      rpc_serializer_.EncodeTimestamp(mutation_batch.local_write_time());

  return result;
}

MutationBatch LocalSerializer::DecodeMutationBatch(
    nanopb::Reader* reader, firestore_client_WriteBatch& proto) const {
  int batch_id = proto.batch_id;
  Timestamp local_write_time = rpc_serializer_.DecodeTimestamp(
      reader->context(), proto.local_write_time);

  std::vector<Mutation> base_mutations;
  for (size_t i = 0; i < proto.base_writes_count; i++) {
    base_mutations.push_back(rpc_serializer_.DecodeMutation(
        reader->context(), proto.base_writes[i]));
  }

  std::vector<Mutation> mutations;

  // Squash old transform mutations into existing patch of set mutations. The
  // replacement of representing `transforms` with `update_transforms` on the
  // SDK means that old `transform` mutations stored in LevelDB need to be
  // updated to `update_transforms`.
  // TODO(b/174608374): Remove this code once we perform a schema migration.
  for (size_t i = 0; i < proto.writes_count; ++i) {
    google_firestore_v1_Write current_mutation = proto.writes[i];
    bool has_transform = i + 1 < proto.writes_count &&
                         proto.writes[i + 1].which_operation ==
                             google_firestore_v1_Write_transform_tag;
    if (has_transform) {
      google_firestore_v1_Write& transform_mutation = proto.writes[i + 1];
      HARD_ASSERT(
          proto.writes[i].which_operation ==
              google_firestore_v1_Write_update_tag,
          "TransformMutation should be preceded by a patch or set mutation");
      google_firestore_v1_Write new_mutation{current_mutation};
      new_mutation.update_transforms_count =
          transform_mutation.transform.field_transforms_count;
      new_mutation.update_transforms =
          transform_mutation.transform.field_transforms;
<<<<<<< HEAD
      // Prevent double-freeing of the write's fields. The field are now owned
=======
      // Prevent double-freeing of the write's fields. The fields are now owned
>>>>>>> a31f425c
      // by the mutation.
      ReleaseFieldOwnership(
          transform_mutation.transform.field_transforms,
          transform_mutation.transform.field_transforms_count);
      mutations.push_back(
          rpc_serializer_.DecodeMutation(reader->context(), new_mutation));
      ++i;
    } else {
      mutations.push_back(
          rpc_serializer_.DecodeMutation(reader->context(), current_mutation));
    }
  }

  return MutationBatch(batch_id, local_write_time, std::move(base_mutations),
                       std::move(mutations));
}

google_protobuf_Timestamp LocalSerializer::EncodeVersion(
    const model::SnapshotVersion& version) const {
  return rpc_serializer_.EncodeVersion(version);
}

model::SnapshotVersion LocalSerializer::DecodeVersion(
    nanopb::Reader* reader, const google_protobuf_Timestamp& proto) const {
  return rpc_serializer_.DecodeVersion(reader->context(), proto);
}

Message<firestore_BundleMetadata> LocalSerializer::EncodeBundle(
    const BundleMetadata& metadata) const {
  Message<firestore_BundleMetadata> result;

  // Note: only fields intended to be stored get encoded here, `total_documents`
  // and `total_bytes` are skipped for example, they are not useful once the
  // bundle has been parsed and loaded.
  result->id = rpc_serializer_.EncodeString(metadata.bundle_id());
  result->version = metadata.version();
  result->create_time = EncodeVersion(metadata.create_time());
  return result;
}

BundleMetadata LocalSerializer::DecodeBundle(
    Reader* reader, const firestore_BundleMetadata& proto) const {
  return BundleMetadata(rpc_serializer_.DecodeString(proto.id), proto.version,
                        DecodeVersion(reader, proto.create_time));
}

Message<firestore_NamedQuery> LocalSerializer::EncodeNamedQuery(
    const NamedQuery& query) const {
  Message<firestore_NamedQuery> result;

  result->name = rpc_serializer_.EncodeString(query.query_name());
  result->read_time = EncodeVersion(query.read_time());
  result->bundled_query = EncodeBundledQuery(query.bundled_query());

  return result;
}

NamedQuery LocalSerializer::DecodeNamedQuery(
    nanopb::Reader* reader, firestore_NamedQuery& proto) const {
  return NamedQuery(rpc_serializer_.DecodeString(proto.name),
                    DecodeBundledQuery(reader, proto.bundled_query),
                    DecodeVersion(reader, proto.read_time));
}

firestore_BundledQuery LocalSerializer::EncodeBundledQuery(
    const BundledQuery& query) const {
  firestore_BundledQuery result{};

  result.limit_type = query.limit_type() == core::LimitType::First
                          ? _firestore_BundledQuery_LimitType::
                                firestore_BundledQuery_LimitType_FIRST
                          : _firestore_BundledQuery_LimitType::
                                firestore_BundledQuery_LimitType_LAST;

  auto query_target = rpc_serializer_.EncodeQueryTarget(query.target());
  result.parent = CopyBytesArray(query_target.parent);
  result.which_query_type = firestore_BundledQuery_structured_query_tag;
  result.structured_query = query_target.structured_query;

  return result;
}

BundledQuery LocalSerializer::DecodeBundledQuery(
    nanopb::Reader* reader, firestore_BundledQuery& query) const {
  // The QueryTarget oneof only has a single valid value.
  if (query.which_query_type != firestore_BundledQuery_structured_query_tag) {
    reader->Fail(
        StringFormat("Unknown bundled query_type: %s", query.which_query_type));
    return BundledQuery();
  }

  auto limit_type = query.limit_type ==
                            _firestore_BundledQuery_LimitType::
                                firestore_BundledQuery_LimitType_FIRST
                        ? core::LimitType::First
                        : core::LimitType::Last;
  return BundledQuery(
      rpc_serializer_.DecodeStructuredQuery(reader->context(), query.parent,
                                            query.structured_query),
      limit_type);
}

}  // namespace local
}  // namespace firestore
}  // namespace firebase<|MERGE_RESOLUTION|>--- conflicted
+++ resolved
@@ -350,11 +350,7 @@
           transform_mutation.transform.field_transforms_count;
       new_mutation.update_transforms =
           transform_mutation.transform.field_transforms;
-<<<<<<< HEAD
-      // Prevent double-freeing of the write's fields. The field are now owned
-=======
       // Prevent double-freeing of the write's fields. The fields are now owned
->>>>>>> a31f425c
       // by the mutation.
       ReleaseFieldOwnership(
           transform_mutation.transform.field_transforms,
