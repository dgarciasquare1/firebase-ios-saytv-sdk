#include <memory>

/*
 * Copyright 2021 Google LLC
 *
 * Licensed under the Apache License, Version 2.0 (the "License");
 * you may not use this file except in compliance with the License.
 * You may obtain a copy of the License at
 *
 *      http://www.apache.org/licenses/LICENSE-2.0
 *
 * Unless required by applicable law or agreed to in writing, software
 * distributed under the License is distributed on an "AS IS" BASIS,
 * WITHOUT WARRANTIES OR CONDITIONS OF ANY KIND, either express or implied.
 * See the License for the specific language governing permissions and
 * limitations under the License.
 */

#include "Firestore/core/src/model/mutable_document.h"

#include <sstream>

#include "Firestore/core/src/model/value_util.h"

namespace firebase {
namespace firestore {
namespace model {

MutableDocument MutableDocument::InvalidDocument(
    const DocumentKey& document_key) {
  return {document_key, DocumentType::kInvalid, SnapshotVersion::None(),
          std::make_shared<ObjectValue>(), DocumentState::kSynced};
}

MutableDocument MutableDocument::FoundDocument(const DocumentKey& document_key,
                                               const SnapshotVersion& version,
                                               ObjectValue value) {
  return std::move(InvalidDocument(document_key)
                       .ConvertToFoundDocument(version, std::move(value)));
}

MutableDocument MutableDocument::NoDocument(const DocumentKey& document_key,
                                            const SnapshotVersion& version) {
  return std::move(InvalidDocument(document_key).ConvertToNoDocument(version));
}

MutableDocument MutableDocument::UnknownDocument(
    const DocumentKey& document_key, const SnapshotVersion& version) {
  return std::move(
      InvalidDocument(document_key).ConvertToUnknownDocument(version));
}

MutableDocument& MutableDocument::ConvertToFoundDocument(
    const SnapshotVersion& version, ObjectValue value) {
  version_ = version;
  document_type_ = DocumentType::kFoundDocument;
  value_ = std::make_shared<ObjectValue>(std::move(value));
  document_state_ = DocumentState::kSynced;
  return *this;
}

MutableDocument& MutableDocument::ConvertToNoDocument(
    const SnapshotVersion& version) {
  version_ = version;
  document_type_ = DocumentType::kNoDocument;
<<<<<<< HEAD
  value_ = std::make_shared<ObjectValue>();
=======
  value_ = std::make_shared<const ObjectValue>();
>>>>>>> 66bde46c
  document_state_ = DocumentState::kSynced;
  return *this;
}

MutableDocument& MutableDocument::ConvertToUnknownDocument(
    const SnapshotVersion& version) {
  version_ = version;
  document_type_ = DocumentType::kUnknownDocument;
<<<<<<< HEAD
  value_ = std::make_shared<ObjectValue>();
=======
  value_ = std::make_shared<const ObjectValue>();
>>>>>>> 66bde46c
  document_state_ = DocumentState::kHasCommittedMutations;
  return *this;
}

MutableDocument& MutableDocument::SetHasCommittedMutations() {
  document_state_ = DocumentState::kHasCommittedMutations;
  return *this;
}

MutableDocument& MutableDocument::SetHasLocalMutations() {
  document_state_ = DocumentState::kHasLocalMutations;
  return *this;
}

size_t MutableDocument::Hash() const {
  return key_.Hash();
}

std::string MutableDocument::ToString() const {
  std::stringstream stream;
  stream << "MutableDocument(key=" << key_ << ", type=" << document_type_
         << ", version=" << version_ << ", value=" << *value_
         << ", state=" << document_state_;
  return stream.str();
}

bool operator==(const MutableDocument& lhs, const MutableDocument& rhs) {
  return lhs.key_ == rhs.key_ && lhs.document_type_ == rhs.document_type_ &&
         lhs.version_ == rhs.version_ &&
         lhs.document_state_ == rhs.document_state_ &&
         *lhs.value_ == *rhs.value_;
}

std::ostream& operator<<(std::ostream& os, const MutableDocument& doc) {
  return os << doc.ToString();
}

std::ostream& operator<<(std::ostream& os,
                         MutableDocument::DocumentState state) {
  switch (state) {
    case MutableDocument::DocumentState::kHasCommittedMutations:
      return os << "kHasCommittedMutations";
    case MutableDocument::DocumentState::kHasLocalMutations:
      return os << "kHasLocalMutations";
    case MutableDocument::DocumentState::kSynced:
      return os << "kSynced";
  }

  UNREACHABLE();
}

std::ostream& operator<<(std::ostream& os,
                         MutableDocument::DocumentType state) {
  switch (state) {
    case MutableDocument::DocumentType::kInvalid:
      return os << "kInvalid";
    case MutableDocument::DocumentType::kFoundDocument:
      return os << "kFoundDocument";
    case MutableDocument::DocumentType::kNoDocument:
      return os << "kNoDocument";
    case MutableDocument::DocumentType::kUnknownDocument:
      return os << "kUnknownDocument";
  }

  UNREACHABLE();
}

}  // namespace model
}  // namespace firestore
}  // namespace firebase<|MERGE_RESOLUTION|>--- conflicted
+++ resolved
@@ -1,5 +1,3 @@
-#include <memory>
-
 /*
  * Copyright 2021 Google LLC
  *
@@ -63,11 +61,7 @@
     const SnapshotVersion& version) {
   version_ = version;
   document_type_ = DocumentType::kNoDocument;
-<<<<<<< HEAD
-  value_ = std::make_shared<ObjectValue>();
-=======
   value_ = std::make_shared<const ObjectValue>();
->>>>>>> 66bde46c
   document_state_ = DocumentState::kSynced;
   return *this;
 }
@@ -76,11 +70,7 @@
     const SnapshotVersion& version) {
   version_ = version;
   document_type_ = DocumentType::kUnknownDocument;
-<<<<<<< HEAD
-  value_ = std::make_shared<ObjectValue>();
-=======
   value_ = std::make_shared<const ObjectValue>();
->>>>>>> 66bde46c
   document_state_ = DocumentState::kHasCommittedMutations;
   return *this;
 }
