--- conflicted
+++ resolved
@@ -28,7 +28,6 @@
 #include "Firestore/core/src/nanopb/nanopb_util.h"
 #include "Firestore/core/src/util/comparison.h"
 #include "Firestore/core/src/util/hard_assert.h"
-
 #include "absl/strings/escaping.h"
 #include "absl/strings/str_format.h"
 #include "absl/strings/str_join.h"
@@ -39,19 +38,6 @@
 namespace model {
 
 using util::ComparisonResult;
-
-// We use a canonical NaN bit pattern that's common for both Objective-C and
-// Java. Specifically:
-//
-//   - sign: 0
-//   - exponent: 11 bits, all 1
-//   - significand: 52 bits, MSB=1, rest=0
-//
-// This matches the Firestore backend which uses Double.doubleToLongBits from
-// the JDK (which is defined to normalize all NaNs to this value). This also
-// happens to be a common value for NAN in C++, but C++ does not require this
-// specific NaN value to be used, so we normalize.
-const uint64_t kCanonicalNanBits = 0x7ff8000000000000ULL;
 
 TypeOrder GetTypeOrder(const google_firestore_v1_Value& value) {
   switch (value.which_value_type) {
@@ -92,27 +78,6 @@
 
     default:
       HARD_FAIL("Invalid type value: %s", value.which_value_type);
-  }
-}
-
-void SortFields(google_firestore_v1_Value& value) {
-  if (value.which_value_type == google_firestore_v1_Value_map_value_tag) {
-    google_firestore_v1_MapValue& map_value = value.map_value;
-    std::sort(map_value.fields, map_value.fields + map_value.fields_count,
-              [](const google_firestore_v1_MapValue_FieldsEntry& lhs,
-                 const google_firestore_v1_MapValue_FieldsEntry& rhs) {
-                return nanopb::MakeStringView(lhs.key) <
-                       nanopb::MakeStringView(rhs.key);
-              });
-
-    for (pb_size_t i = 0; i < map_value.fields_count; ++i) {
-      SortFields(map_value.fields[i].value);
-    }
-  } else if (value.which_value_type ==
-             google_firestore_v1_Value_array_value_tag) {
-    for (pb_size_t i = 0; i < value.array_value.values_count; ++i) {
-      SortFields(value.array_value.values[i]);
-    }
   }
 }
 
@@ -162,11 +127,7 @@
                ? util::ComparisonResultFromInt(cmp)
                : util::Compare(left.bytes_value->size, right.bytes_value->size);
   } else {
-<<<<<<< HEAD
-    // An empty blob is represented by a nullptr or an empty byte array
-=======
     // An empty blob is represented by a nullptr (or an empty byte array)
->>>>>>> e614d958
     return util::Compare(
         !(left.bytes_value == nullptr || left.bytes_value->size == 0),
         !(right.bytes_value == nullptr || right.bytes_value->size == 0));
@@ -529,11 +490,7 @@
 
 bool IsNaNValue(const google_firestore_v1_Value& value) {
   return value.which_value_type == google_firestore_v1_Value_double_value_tag &&
-<<<<<<< HEAD
-         isnan(value.double_value);
-=======
          std::isnan(value.double_value);
->>>>>>> e614d958
 }
 
 google_firestore_v1_Value RefValue(const model::DatabaseId& database_id,
