//
// Copyright 2017 The Abseil Authors.
//
// Licensed under the Apache License, Version 2.0 (the "License");
// you may not use this file except in compliance with the License.
// You may obtain a copy of the License at
//
//      https://www.apache.org/licenses/LICENSE-2.0
//
// Unless required by applicable law or agreed to in writing, software
// distributed under the License is distributed on an "AS IS" BASIS,
// WITHOUT WARRANTIES OR CONDITIONS OF ANY KIND, either express or implied.
// See the License for the specific language governing permissions and
// limitations under the License.
//
// -----------------------------------------------------------------------------
// File: int128.h
// -----------------------------------------------------------------------------
//
// This header file defines 128-bit integer types.
//
// Currently, this file defines `uint128`, an unsigned 128-bit integer; a signed
// 128-bit integer is forthcoming.

#ifndef ABSL_NUMERIC_INT128_H_
#define ABSL_NUMERIC_INT128_H_

#include <cassert>
#include <cmath>
#include <cstdint>
#include <cstring>
#include <iosfwd>
#include <limits>
#include <utility>

#include "absl/base/config.h"
#include "absl/base/macros.h"
#include "absl/base/port.h"

#if defined(_MSC_VER)
// In very old versions of MSVC and when the /Zc:wchar_t flag is off, wchar_t is
// a typedef for unsigned short.  Otherwise wchar_t is mapped to the __wchar_t
// builtin type.  We need to make sure not to define operator wchar_t()
// alongside operator unsigned short() in these instances.
#define ABSL_INTERNAL_WCHAR_T __wchar_t
#if defined(_M_X64)
#include <intrin.h>
#pragma intrinsic(_umul128)
#endif  // defined(_M_X64)
#else   // defined(_MSC_VER)
#define ABSL_INTERNAL_WCHAR_T wchar_t
#endif  // defined(_MSC_VER)

namespace absl {

// uint128
//
// An unsigned 128-bit integer type. The API is meant to mimic an intrinsic type
// as closely as is practical, including exhibiting undefined behavior in
// analogous cases (e.g. division by zero). This type is intended to be a
// drop-in replacement once C++ supports an intrinsic `uint128_t` type; when
// that occurs, existing well-behaved uses of `uint128` will continue to work
// using that new type.
//
// Note: code written with this type will continue to compile once `uint128_t`
// is introduced, provided the replacement helper functions
// `Uint128(Low|High)64()` and `MakeUint128()` are made.
//
// A `uint128` supports the following:
//
//   * Implicit construction from integral types
//   * Explicit conversion to integral types
//
// Additionally, if your compiler supports `__int128`, `uint128` is
// interoperable with that type. (Abseil checks for this compatibility through
// the `ABSL_HAVE_INTRINSIC_INT128` macro.)
//
// However, a `uint128` differs from intrinsic integral types in the following
// ways:
//
//   * Errors on implicit conversions that do not preserve value (such as
//     loss of precision when converting to float values).
//   * Requires explicit construction from and conversion to floating point
//     types.
//   * Conversion to integral types requires an explicit static_cast() to
//     mimic use of the `-Wnarrowing` compiler flag.
//   * The alignment requirement of `uint128` may differ from that of an
//     intrinsic 128-bit integer type depending on platform and build
//     configuration.
//
// Example:
//
//     float y = absl::Uint128Max();  // Error. uint128 cannot be implicitly
//                                    // converted to float.
//
//     absl::uint128 v;
//     uint64_t i = v;                         // Error
//     uint64_t i = static_cast<uint64_t>(v);  // OK
//
class
#if defined(ABSL_HAVE_INTRINSIC_INT128)
    alignas(unsigned __int128)
#endif  // ABSL_HAVE_INTRINSIC_INT128
        uint128 {
 public:
  uint128() = default;

  // Constructors from arithmetic types
  constexpr uint128(int v);                 // NOLINT(runtime/explicit)
  constexpr uint128(unsigned int v);        // NOLINT(runtime/explicit)
  constexpr uint128(long v);                // NOLINT(runtime/int)
  constexpr uint128(unsigned long v);       // NOLINT(runtime/int)
  constexpr uint128(long long v);           // NOLINT(runtime/int)
  constexpr uint128(unsigned long long v);  // NOLINT(runtime/int)
#ifdef ABSL_HAVE_INTRINSIC_INT128
  constexpr uint128(__int128 v);           // NOLINT(runtime/explicit)
  constexpr uint128(unsigned __int128 v);  // NOLINT(runtime/explicit)
#endif  // ABSL_HAVE_INTRINSIC_INT128
  explicit uint128(float v);
  explicit uint128(double v);
  explicit uint128(long double v);

  // Assignment operators from arithmetic types
  uint128& operator=(int v);
  uint128& operator=(unsigned int v);
  uint128& operator=(long v);                // NOLINT(runtime/int)
  uint128& operator=(unsigned long v);       // NOLINT(runtime/int)
  uint128& operator=(long long v);           // NOLINT(runtime/int)
  uint128& operator=(unsigned long long v);  // NOLINT(runtime/int)
#ifdef ABSL_HAVE_INTRINSIC_INT128
  uint128& operator=(__int128 v);
  uint128& operator=(unsigned __int128 v);
#endif  // ABSL_HAVE_INTRINSIC_INT128

  // Conversion operators to other arithmetic types
  constexpr explicit operator bool() const;
  constexpr explicit operator char() const;
  constexpr explicit operator signed char() const;
  constexpr explicit operator unsigned char() const;
  constexpr explicit operator char16_t() const;
  constexpr explicit operator char32_t() const;
  constexpr explicit operator ABSL_INTERNAL_WCHAR_T() const;
  constexpr explicit operator short() const;  // NOLINT(runtime/int)
  // NOLINTNEXTLINE(runtime/int)
  constexpr explicit operator unsigned short() const;
  constexpr explicit operator int() const;
  constexpr explicit operator unsigned int() const;
  constexpr explicit operator long() const;  // NOLINT(runtime/int)
  // NOLINTNEXTLINE(runtime/int)
  constexpr explicit operator unsigned long() const;
  // NOLINTNEXTLINE(runtime/int)
  constexpr explicit operator long long() const;
  // NOLINTNEXTLINE(runtime/int)
  constexpr explicit operator unsigned long long() const;
#ifdef ABSL_HAVE_INTRINSIC_INT128
  constexpr explicit operator __int128() const;
  constexpr explicit operator unsigned __int128() const;
#endif  // ABSL_HAVE_INTRINSIC_INT128
  explicit operator float() const;
  explicit operator double() const;
  explicit operator long double() const;

  // Trivial copy constructor, assignment operator and destructor.

  // Arithmetic operators.
  uint128& operator+=(uint128 other);
  uint128& operator-=(uint128 other);
  uint128& operator*=(uint128 other);
  // Long division/modulo for uint128.
  uint128& operator/=(uint128 other);
  uint128& operator%=(uint128 other);
  uint128 operator++(int);
  uint128 operator--(int);
  uint128& operator<<=(int);
  uint128& operator>>=(int);
  uint128& operator&=(uint128 other);
  uint128& operator|=(uint128 other);
  uint128& operator^=(uint128 other);
  uint128& operator++();
  uint128& operator--();

  // Uint128Low64()
  //
  // Returns the lower 64-bit value of a `uint128` value.
  friend constexpr uint64_t Uint128Low64(uint128 v);

  // Uint128High64()
  //
  // Returns the higher 64-bit value of a `uint128` value.
  friend constexpr uint64_t Uint128High64(uint128 v);

  // MakeUInt128()
  //
  // Constructs a `uint128` numeric value from two 64-bit unsigned integers.
  // Note that this factory function is the only way to construct a `uint128`
  // from integer values greater than 2^64.
  //
  // Example:
  //
  //   absl::uint128 big = absl::MakeUint128(1, 0);
  friend constexpr uint128 MakeUint128(uint64_t high, uint64_t low);

  // Uint128Max()
  //
  // Returns the highest value for a 128-bit unsigned integer.
  friend constexpr uint128 Uint128Max();

  // Support for absl::Hash.
  template <typename H>
  friend H AbslHashValue(H h, uint128 v) {
    return H::combine(std::move(h), Uint128High64(v), Uint128Low64(v));
  }

 private:
  constexpr uint128(uint64_t high, uint64_t low);

  // TODO(strel) Update implementation to use __int128 once all users of
  // uint128 are fixed to not depend on alignof(uint128) == 8. Also add
  // alignas(16) to class definition to keep alignment consistent across
  // platforms.
#if defined(ABSL_IS_LITTLE_ENDIAN)
  uint64_t lo_;
  uint64_t hi_;
#elif defined(ABSL_IS_BIG_ENDIAN)
  uint64_t hi_;
  uint64_t lo_;
#else  // byte order
#error "Unsupported byte order: must be little-endian or big-endian."
#endif  // byte order
};

// Prefer to use the constexpr `Uint128Max()`.
//
// TODO(absl-team) deprecate kuint128max once migration tool is released.
extern const uint128 kuint128max;

// allow uint128 to be logged
std::ostream& operator<<(std::ostream& os, uint128 v);

// TODO(strel) add operator>>(std::istream&, uint128)

constexpr uint128 Uint128Max() {
  return uint128((std::numeric_limits<uint64_t>::max)(),
                 (std::numeric_limits<uint64_t>::max)());
}

}  // namespace absl

// Specialized numeric_limits for uint128.
namespace std {
template <>
class numeric_limits<absl::uint128> {
 public:
  static constexpr bool is_specialized = true;
  static constexpr bool is_signed = false;
  static constexpr bool is_integer = true;
  static constexpr bool is_exact = true;
  static constexpr bool has_infinity = false;
  static constexpr bool has_quiet_NaN = false;
  static constexpr bool has_signaling_NaN = false;
  static constexpr float_denorm_style has_denorm = denorm_absent;
  static constexpr bool has_denorm_loss = false;
  static constexpr float_round_style round_style = round_toward_zero;
  static constexpr bool is_iec559 = false;
  static constexpr bool is_bounded = true;
  static constexpr bool is_modulo = true;
  static constexpr int digits = 128;
  static constexpr int digits10 = 38;
  static constexpr int max_digits10 = 0;
  static constexpr int radix = 2;
  static constexpr int min_exponent = 0;
  static constexpr int min_exponent10 = 0;
  static constexpr int max_exponent = 0;
  static constexpr int max_exponent10 = 0;
#ifdef ABSL_HAVE_INTRINSIC_INT128
  static constexpr bool traps = numeric_limits<unsigned __int128>::traps;
#else   // ABSL_HAVE_INTRINSIC_INT128
  static constexpr bool traps = numeric_limits<uint64_t>::traps;
#endif  // ABSL_HAVE_INTRINSIC_INT128
  static constexpr bool tinyness_before = false;

<<<<<<< HEAD
  static constexpr absl::uint128 min() { return 0; }
  static constexpr absl::uint128 lowest() { return 0; }
  static constexpr absl::uint128 max() { return absl::Uint128Max(); }
=======
  static constexpr absl::uint128 (min)() { return 0; }
  static constexpr absl::uint128 lowest() { return 0; }
  static constexpr absl::uint128 (max)() { return absl::Uint128Max(); }
>>>>>>> f75dc2d8
  static constexpr absl::uint128 epsilon() { return 0; }
  static constexpr absl::uint128 round_error() { return 0; }
  static constexpr absl::uint128 infinity() { return 0; }
  static constexpr absl::uint128 quiet_NaN() { return 0; }
  static constexpr absl::uint128 signaling_NaN() { return 0; }
  static constexpr absl::uint128 denorm_min() { return 0; }
};
}  // namespace std

// TODO(absl-team): Implement signed 128-bit type

// --------------------------------------------------------------------------
//                      Implementation details follow
// --------------------------------------------------------------------------
namespace absl {

constexpr uint128 MakeUint128(uint64_t high, uint64_t low) {
  return uint128(high, low);
}

// Assignment from integer types.

inline uint128& uint128::operator=(int v) { return *this = uint128(v); }

inline uint128& uint128::operator=(unsigned int v) {
  return *this = uint128(v);
}

inline uint128& uint128::operator=(long v) {  // NOLINT(runtime/int)
  return *this = uint128(v);
}

// NOLINTNEXTLINE(runtime/int)
inline uint128& uint128::operator=(unsigned long v) {
  return *this = uint128(v);
}

// NOLINTNEXTLINE(runtime/int)
inline uint128& uint128::operator=(long long v) {
  return *this = uint128(v);
}

// NOLINTNEXTLINE(runtime/int)
inline uint128& uint128::operator=(unsigned long long v) {
  return *this = uint128(v);
}

#ifdef ABSL_HAVE_INTRINSIC_INT128
inline uint128& uint128::operator=(__int128 v) {
  return *this = uint128(v);
}

inline uint128& uint128::operator=(unsigned __int128 v) {
  return *this = uint128(v);
}
#endif  // ABSL_HAVE_INTRINSIC_INT128

// Arithmetic operators.

uint128 operator<<(uint128 lhs, int amount);
uint128 operator>>(uint128 lhs, int amount);
uint128 operator+(uint128 lhs, uint128 rhs);
uint128 operator-(uint128 lhs, uint128 rhs);
uint128 operator*(uint128 lhs, uint128 rhs);
uint128 operator/(uint128 lhs, uint128 rhs);
uint128 operator%(uint128 lhs, uint128 rhs);

inline uint128& uint128::operator<<=(int amount) {
  *this = *this << amount;
  return *this;
}

inline uint128& uint128::operator>>=(int amount) {
  *this = *this >> amount;
  return *this;
}

inline uint128& uint128::operator+=(uint128 other) {
  *this = *this + other;
  return *this;
}

inline uint128& uint128::operator-=(uint128 other) {
  *this = *this - other;
  return *this;
}

inline uint128& uint128::operator*=(uint128 other) {
  *this = *this * other;
  return *this;
}

inline uint128& uint128::operator/=(uint128 other) {
  *this = *this / other;
  return *this;
}

inline uint128& uint128::operator%=(uint128 other) {
  *this = *this % other;
  return *this;
}

constexpr uint64_t Uint128Low64(uint128 v) { return v.lo_; }

constexpr uint64_t Uint128High64(uint128 v) { return v.hi_; }

// Constructors from integer types.

#if defined(ABSL_IS_LITTLE_ENDIAN)

constexpr uint128::uint128(uint64_t high, uint64_t low)
    : lo_{low}, hi_{high} {}

constexpr uint128::uint128(int v)
    : lo_{static_cast<uint64_t>(v)},
      hi_{v < 0 ? (std::numeric_limits<uint64_t>::max)() : 0} {}
constexpr uint128::uint128(long v)  // NOLINT(runtime/int)
    : lo_{static_cast<uint64_t>(v)},
      hi_{v < 0 ? (std::numeric_limits<uint64_t>::max)() : 0} {}
constexpr uint128::uint128(long long v)  // NOLINT(runtime/int)
    : lo_{static_cast<uint64_t>(v)},
      hi_{v < 0 ? (std::numeric_limits<uint64_t>::max)() : 0} {}

constexpr uint128::uint128(unsigned int v) : lo_{v}, hi_{0} {}
// NOLINTNEXTLINE(runtime/int)
constexpr uint128::uint128(unsigned long v) : lo_{v}, hi_{0} {}
// NOLINTNEXTLINE(runtime/int)
constexpr uint128::uint128(unsigned long long v) : lo_{v}, hi_{0} {}

#ifdef ABSL_HAVE_INTRINSIC_INT128
constexpr uint128::uint128(__int128 v)
    : lo_{static_cast<uint64_t>(v & ~uint64_t{0})},
      hi_{static_cast<uint64_t>(static_cast<unsigned __int128>(v) >> 64)} {}
constexpr uint128::uint128(unsigned __int128 v)
    : lo_{static_cast<uint64_t>(v & ~uint64_t{0})},
      hi_{static_cast<uint64_t>(v >> 64)} {}
#endif  // ABSL_HAVE_INTRINSIC_INT128

#elif defined(ABSL_IS_BIG_ENDIAN)

constexpr uint128::uint128(uint64_t high, uint64_t low)
    : hi_{high}, lo_{low} {}

constexpr uint128::uint128(int v)
    : hi_{v < 0 ? (std::numeric_limits<uint64_t>::max)() : 0},
      lo_{static_cast<uint64_t>(v)} {}
constexpr uint128::uint128(long v)  // NOLINT(runtime/int)
    : hi_{v < 0 ? (std::numeric_limits<uint64_t>::max)() : 0},
      lo_{static_cast<uint64_t>(v)} {}
constexpr uint128::uint128(long long v)  // NOLINT(runtime/int)
    : hi_{v < 0 ? (std::numeric_limits<uint64_t>::max)() : 0},
      lo_{static_cast<uint64_t>(v)} {}

constexpr uint128::uint128(unsigned int v) : hi_{0}, lo_{v} {}
// NOLINTNEXTLINE(runtime/int)
constexpr uint128::uint128(unsigned long v) : hi_{0}, lo_{v} {}
// NOLINTNEXTLINE(runtime/int)
constexpr uint128::uint128(unsigned long long v) : hi_{0}, lo_{v} {}

#ifdef ABSL_HAVE_INTRINSIC_INT128
constexpr uint128::uint128(__int128 v)
    : hi_{static_cast<uint64_t>(static_cast<unsigned __int128>(v) >> 64)},
      lo_{static_cast<uint64_t>(v & ~uint64_t{0})} {}
constexpr uint128::uint128(unsigned __int128 v)
    : hi_{static_cast<uint64_t>(v >> 64)},
      lo_{static_cast<uint64_t>(v & ~uint64_t{0})} {}
#endif  // ABSL_HAVE_INTRINSIC_INT128

#else  // byte order
#error "Unsupported byte order: must be little-endian or big-endian."
#endif  // byte order

// Conversion operators to integer types.

constexpr uint128::operator bool() const { return lo_ || hi_; }

constexpr uint128::operator char() const { return static_cast<char>(lo_); }

constexpr uint128::operator signed char() const {
  return static_cast<signed char>(lo_);
}

constexpr uint128::operator unsigned char() const {
  return static_cast<unsigned char>(lo_);
}

constexpr uint128::operator char16_t() const {
  return static_cast<char16_t>(lo_);
}

constexpr uint128::operator char32_t() const {
  return static_cast<char32_t>(lo_);
}

constexpr uint128::operator ABSL_INTERNAL_WCHAR_T() const {
  return static_cast<ABSL_INTERNAL_WCHAR_T>(lo_);
}

// NOLINTNEXTLINE(runtime/int)
constexpr uint128::operator short() const { return static_cast<short>(lo_); }

constexpr uint128::operator unsigned short() const {  // NOLINT(runtime/int)
  return static_cast<unsigned short>(lo_);            // NOLINT(runtime/int)
}

constexpr uint128::operator int() const { return static_cast<int>(lo_); }

constexpr uint128::operator unsigned int() const {
  return static_cast<unsigned int>(lo_);
}

// NOLINTNEXTLINE(runtime/int)
constexpr uint128::operator long() const { return static_cast<long>(lo_); }

constexpr uint128::operator unsigned long() const {  // NOLINT(runtime/int)
  return static_cast<unsigned long>(lo_);            // NOLINT(runtime/int)
}

constexpr uint128::operator long long() const {  // NOLINT(runtime/int)
  return static_cast<long long>(lo_);            // NOLINT(runtime/int)
}

constexpr uint128::operator unsigned long long() const {  // NOLINT(runtime/int)
  return static_cast<unsigned long long>(lo_);            // NOLINT(runtime/int)
}

#ifdef ABSL_HAVE_INTRINSIC_INT128
constexpr uint128::operator __int128() const {
  return (static_cast<__int128>(hi_) << 64) + lo_;
}

constexpr uint128::operator unsigned __int128() const {
  return (static_cast<unsigned __int128>(hi_) << 64) + lo_;
}
#endif  // ABSL_HAVE_INTRINSIC_INT128

// Conversion operators to floating point types.

inline uint128::operator float() const {
  return static_cast<float>(lo_) + std::ldexp(static_cast<float>(hi_), 64);
}

inline uint128::operator double() const {
  return static_cast<double>(lo_) + std::ldexp(static_cast<double>(hi_), 64);
}

inline uint128::operator long double() const {
  return static_cast<long double>(lo_) +
         std::ldexp(static_cast<long double>(hi_), 64);
}

// Comparison operators.

inline bool operator==(uint128 lhs, uint128 rhs) {
  return (Uint128Low64(lhs) == Uint128Low64(rhs) &&
          Uint128High64(lhs) == Uint128High64(rhs));
}

inline bool operator!=(uint128 lhs, uint128 rhs) {
  return !(lhs == rhs);
}

inline bool operator<(uint128 lhs, uint128 rhs) {
  return (Uint128High64(lhs) == Uint128High64(rhs))
             ? (Uint128Low64(lhs) < Uint128Low64(rhs))
             : (Uint128High64(lhs) < Uint128High64(rhs));
}

inline bool operator>(uint128 lhs, uint128 rhs) {
  return (Uint128High64(lhs) == Uint128High64(rhs))
             ? (Uint128Low64(lhs) > Uint128Low64(rhs))
             : (Uint128High64(lhs) > Uint128High64(rhs));
}

inline bool operator<=(uint128 lhs, uint128 rhs) {
  return (Uint128High64(lhs) == Uint128High64(rhs))
             ? (Uint128Low64(lhs) <= Uint128Low64(rhs))
             : (Uint128High64(lhs) <= Uint128High64(rhs));
}

inline bool operator>=(uint128 lhs, uint128 rhs) {
  return (Uint128High64(lhs) == Uint128High64(rhs))
             ? (Uint128Low64(lhs) >= Uint128Low64(rhs))
             : (Uint128High64(lhs) >= Uint128High64(rhs));
}

// Unary operators.

inline uint128 operator-(uint128 val) {
  uint64_t hi = ~Uint128High64(val);
  uint64_t lo = ~Uint128Low64(val) + 1;
  if (lo == 0) ++hi;  // carry
  return MakeUint128(hi, lo);
}

inline bool operator!(uint128 val) {
  return !Uint128High64(val) && !Uint128Low64(val);
}

// Logical operators.

inline uint128 operator~(uint128 val) {
  return MakeUint128(~Uint128High64(val), ~Uint128Low64(val));
}

inline uint128 operator|(uint128 lhs, uint128 rhs) {
  return MakeUint128(Uint128High64(lhs) | Uint128High64(rhs),
                           Uint128Low64(lhs) | Uint128Low64(rhs));
}

inline uint128 operator&(uint128 lhs, uint128 rhs) {
  return MakeUint128(Uint128High64(lhs) & Uint128High64(rhs),
                           Uint128Low64(lhs) & Uint128Low64(rhs));
}

inline uint128 operator^(uint128 lhs, uint128 rhs) {
  return MakeUint128(Uint128High64(lhs) ^ Uint128High64(rhs),
                           Uint128Low64(lhs) ^ Uint128Low64(rhs));
}

inline uint128& uint128::operator|=(uint128 other) {
  hi_ |= other.hi_;
  lo_ |= other.lo_;
  return *this;
}

inline uint128& uint128::operator&=(uint128 other) {
  hi_ &= other.hi_;
  lo_ &= other.lo_;
  return *this;
}

inline uint128& uint128::operator^=(uint128 other) {
  hi_ ^= other.hi_;
  lo_ ^= other.lo_;
  return *this;
}

// Arithmetic operators.

inline uint128 operator<<(uint128 lhs, int amount) {
  // uint64_t shifts of >= 64 are undefined, so we will need some
  // special-casing.
  if (amount < 64) {
    if (amount != 0) {
      return MakeUint128(
          (Uint128High64(lhs) << amount) | (Uint128Low64(lhs) >> (64 - amount)),
          Uint128Low64(lhs) << amount);
    }
    return lhs;
  }
  return MakeUint128(Uint128Low64(lhs) << (amount - 64), 0);
}

inline uint128 operator>>(uint128 lhs, int amount) {
  // uint64_t shifts of >= 64 are undefined, so we will need some
  // special-casing.
  if (amount < 64) {
    if (amount != 0) {
      return MakeUint128(Uint128High64(lhs) >> amount,
                         (Uint128Low64(lhs) >> amount) |
                             (Uint128High64(lhs) << (64 - amount)));
    }
    return lhs;
  }
  return MakeUint128(0, Uint128High64(lhs) >> (amount - 64));
}

inline uint128 operator+(uint128 lhs, uint128 rhs) {
  uint128 result = MakeUint128(Uint128High64(lhs) + Uint128High64(rhs),
                               Uint128Low64(lhs) + Uint128Low64(rhs));
  if (Uint128Low64(result) < Uint128Low64(lhs)) {  // check for carry
    return MakeUint128(Uint128High64(result) + 1, Uint128Low64(result));
  }
  return result;
}

inline uint128 operator-(uint128 lhs, uint128 rhs) {
  uint128 result = MakeUint128(Uint128High64(lhs) - Uint128High64(rhs),
                               Uint128Low64(lhs) - Uint128Low64(rhs));
  if (Uint128Low64(lhs) < Uint128Low64(rhs)) {  // check for carry
    return MakeUint128(Uint128High64(result) - 1, Uint128Low64(result));
  }
  return result;
}

inline uint128 operator*(uint128 lhs, uint128 rhs) {
#if defined(ABSL_HAVE_INTRINSIC_INT128)
  // TODO(strel) Remove once alignment issues are resolved and unsigned __int128
  // can be used for uint128 storage.
  return static_cast<unsigned __int128>(lhs) *
         static_cast<unsigned __int128>(rhs);
#elif defined(_MSC_VER) && defined(_M_X64)
  uint64_t carry;
  uint64_t low = _umul128(Uint128Low64(lhs), Uint128Low64(rhs), &carry);
  return MakeUint128(Uint128Low64(lhs) * Uint128High64(rhs) +
                         Uint128High64(lhs) * Uint128Low64(rhs) + carry,
                     low);
#else   // ABSL_HAVE_INTRINSIC128
  uint64_t a32 = Uint128Low64(lhs) >> 32;
  uint64_t a00 = Uint128Low64(lhs) & 0xffffffff;
  uint64_t b32 = Uint128Low64(rhs) >> 32;
  uint64_t b00 = Uint128Low64(rhs) & 0xffffffff;
  uint128 result =
      MakeUint128(Uint128High64(lhs) * Uint128Low64(rhs) +
                      Uint128Low64(lhs) * Uint128High64(rhs) + a32 * b32,
                  a00 * b00);
  result += uint128(a32 * b00) << 32;
  result += uint128(a00 * b32) << 32;
  return result;
#endif  // ABSL_HAVE_INTRINSIC128
}

// Increment/decrement operators.

inline uint128 uint128::operator++(int) {
  uint128 tmp(*this);
  *this += 1;
  return tmp;
}

inline uint128 uint128::operator--(int) {
  uint128 tmp(*this);
  *this -= 1;
  return tmp;
}

inline uint128& uint128::operator++() {
  *this += 1;
  return *this;
}

inline uint128& uint128::operator--() {
  *this -= 1;
  return *this;
}

#if defined(ABSL_HAVE_INTRINSIC_INT128)
#include "absl/numeric/int128_have_intrinsic.inc"
#else  // ABSL_HAVE_INTRINSIC_INT128
#include "absl/numeric/int128_no_intrinsic.inc"
#endif  // ABSL_HAVE_INTRINSIC_INT128

}  // namespace absl

#undef ABSL_INTERNAL_WCHAR_T

#endif  // ABSL_NUMERIC_INT128_H_<|MERGE_RESOLUTION|>--- conflicted
+++ resolved
@@ -279,15 +279,9 @@
 #endif  // ABSL_HAVE_INTRINSIC_INT128
   static constexpr bool tinyness_before = false;
 
-<<<<<<< HEAD
-  static constexpr absl::uint128 min() { return 0; }
-  static constexpr absl::uint128 lowest() { return 0; }
-  static constexpr absl::uint128 max() { return absl::Uint128Max(); }
-=======
   static constexpr absl::uint128 (min)() { return 0; }
   static constexpr absl::uint128 lowest() { return 0; }
   static constexpr absl::uint128 (max)() { return absl::Uint128Max(); }
->>>>>>> f75dc2d8
   static constexpr absl::uint128 epsilon() { return 0; }
   static constexpr absl::uint128 round_error() { return 0; }
   static constexpr absl::uint128 infinity() { return 0; }
