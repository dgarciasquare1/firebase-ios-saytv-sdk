--- conflicted
+++ resolved
@@ -274,12 +274,8 @@
 #error ABSL_HAVE_MMAP cannot be directly set
 #elif defined(__linux__) || defined(__APPLE__) || defined(__FreeBSD__) ||   \
     defined(__ros__) || defined(__native_client__) || defined(__asmjs__) || \
-<<<<<<< HEAD
-    defined(__wasm__) || defined(__Fuchsia__) || defined(__sun)
-=======
     defined(__wasm__) || defined(__Fuchsia__) || defined(__sun) || \
     defined(__ASYLO__)
->>>>>>> f75dc2d8
 #define ABSL_HAVE_MMAP 1
 #endif
 
@@ -417,12 +413,8 @@
 #endif
 
 #ifdef __has_include
-<<<<<<< HEAD
-#if __has_include(<variant>) && __cplusplus >= 201703L
-=======
 #if __has_include(<variant>) && __cplusplus >= 201703L && \
     !ABSL_INTERNAL_MACOS_CXX17_TYPES_UNAVAILABLE
->>>>>>> f75dc2d8
 #define ABSL_HAVE_STD_VARIANT 1
 #endif
 #endif
@@ -453,8 +445,6 @@
 #define ABSL_HAVE_STD_OPTIONAL 1
 #define ABSL_HAVE_STD_VARIANT 1
 #define ABSL_HAVE_STD_STRING_VIEW 1
-<<<<<<< HEAD
-=======
 #endif
 
 // In debug mode, MSVC 2017's std::variant throws a EXCEPTION_ACCESS_VIOLATION
@@ -463,7 +453,6 @@
 // variant_exception_safety_test.
 #if defined(_MSC_VER) && _MSC_VER >= 1700 && defined(_DEBUG)
 #define ABSL_INTERNAL_MSVC_2017_DBG_MODE
->>>>>>> f75dc2d8
 #endif
 
 #endif  // ABSL_BASE_CONFIG_H_