--- conflicted
+++ resolved
@@ -1,11 +1,9 @@
-<<<<<<< HEAD
-# v4.9.1
-- [fixed] Fix an `attempt to insert nil object` crash in `fetchWithExpirationDuration:`. (#6522)
-=======
 # v7.0.0
 - [changed] Updated `lastFetchTime` field to readonly. (#6567)
 - [changed] Functionally neutral change to stop using a deprecated method in the AB Testing API. (#6543)
->>>>>>> 204f4832
+
+# v4.9.1
+- [fixed] Fix an `attempt to insert nil object` crash in `fetchWithExpirationDuration:`. (#6522)
 
 # v4.9.0
 - [fixed] Fixed `FirebaseApp.delete()` related crash in `RC Config Fetch`. (#6123)
