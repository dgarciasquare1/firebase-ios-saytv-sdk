--- conflicted
+++ resolved
@@ -68,15 +68,6 @@
   _mockInstanceID = OCMClassMock([FIRInstanceID class]);
 
   // Create the messaging instance with all the necessary dependencies.
-<<<<<<< HEAD
-  GULUserDefaults *defaults =
-      [[GULUserDefaults alloc] initWithSuiteName:kFIRMessagingDefaultsTestDomain];
-  _messaging = [FIRMessagingTestUtilities messagingForTestsWithUserDefaults:defaults
-                                                             mockInstanceID:_mockInstanceID];
-
-  _mockFirebaseApp = OCMClassMock([FIRApp class]);
-  OCMStub([_mockFirebaseApp defaultApp]).andReturn(_mockFirebaseApp);
-=======
   NSUserDefaults *defaults =
       [[NSUserDefaults alloc] initWithSuiteName:kFIRMessagingDefaultsTestDomain];
   _testUtil = [[FIRMessagingTestUtilities alloc] initWithUserDefaults:defaults  withRMQManager:NO];
@@ -86,21 +77,12 @@
   _mockFirebaseApp = OCMClassMock([FIRApp class]);
    OCMStub([_mockFirebaseApp defaultApp]).andReturn(_mockFirebaseApp);
   _mockInstanceID = _testUtil.mockInstanceID;
->>>>>>> 54b1458e
   [[NSUserDefaults standardUserDefaults]
       removePersistentDomainForName:[NSBundle mainBundle].bundleIdentifier];
 }
 
 - (void)tearDown {
-<<<<<<< HEAD
-  self.messaging.shouldEstablishDirectChannel = NO;
-  self.messaging.defaultFcmToken = nil;
-  self.messaging.apnsTokenData = nil;
-  [_mockMessaging stopMocking];
-  [_mockInstanceID stopMocking];
-=======
   [_testUtil cleanupAfterTest];
->>>>>>> 54b1458e
   [_mockFirebaseApp stopMocking];
   _messaging = nil;
   [[[NSUserDefaults alloc] initWithSuiteName:kFIRMessagingDefaultsTestDomain]
